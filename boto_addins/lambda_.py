import json
from urllib.parse import quote

from botocore.auth import SigV4Auth
from botocore.awsrequest import AWSRequest
from tornado.curl_httpclient import CurlAsyncHTTPClient
from tornado.httpclient import HTTPRequest
from yurl import URL


class LambdaCallError(Exception):
    """AWS Lambda remote call exception.

    :param error_type: Error type: `Handled` and `Unhandled`
    :param message: Error message.
    :param trace: Call stack trace from AWS Lambda call.

    """
    def __init__(self, error_type, message, trace):
        self.error_type = error_type
        self.message = message
        self.trace = trace
        super(LambdaCallError, self).__init__(str(self))

    def __str__(self):
        return "{0}: {1}".format(self.error_type, self.message)


class Lambda(object):
    region = None
    API_VERSION = '2015-03-31'

    def __init__(self, name, credentials, region, qualifier='$LATEST'):
        """Creates a client of AWS Lambda function with ability to invoke
         it synchronously by RequestResponse invocation type.

         By `synchronously` it means, that caller will receive lambda
         function call result in place. Request to AWS Lambda will be made
         asynchronously.

         See http://docs.aws.amazon.com/lambda/latest/dg/API_Invoke.html
         for details.

        Usage example:

<<<<<<< HEAD
=======
          _ioloop = ioloop.IOLoop.instance()

>>>>>>> 13a2d6e7
          async def request():
            credentials = Credentials(access_key=<access_key>,
                                      secret_key=<secret_key>)
            payload = {'input_bucket': 'bucket', ...}
            service = Lambda('some-service', credentials, <region>)
            result = await service(payload)
<<<<<<< HEAD

          ioloop.IOLoop.instance().run_sync(request)
=======
            _ioloop.stop()

          _ioloop.add_callback(request)
          _ioloop.start()
>>>>>>> 13a2d6e7

        :param name: Name of the AWS Lambda function.
        :param credentials: AWS credentials.
        :param region: AWS Lambda function region.
        :param qualifier: Lambda function alias or version.

        """
        self.name = name
        self.region = region
        self._credentials = credentials
        self.client = CurlAsyncHTTPClient()

        if qualifier:
            query = 'Qualifier={0}'.format(quote(qualifier))
        else:
            query = None
        self.url = URL(scheme='https',
                       host='lambda.{0}.amazonaws.com'.format(region),
                       path='{0}/functions/{1}/invocations'.format(
                           self.API_VERSION, name),
                       query=query)
        self.url = str(self.url)

    def __sign_request(self, request):
        """Sign request to AWS with SigV4Auth."""
        aws_request = AWSRequest(method=request.method, url=request.url,
                                 data=request.body)
        signer = SigV4Auth(self._credentials, 'lambda', self.region)
        signer.add_auth(aws_request)
        request.headers.update(dict(aws_request.headers.items()))

    async def __call__(self, payload):
        """Make async call to synchronously invoke AWS Lambda function with
        `payload` data.

        :param dict payload: Data payload for function call.

        :return function result in JSON.

        :raise LambdaCallError: if any error on AWS Lambda side.

        """
        headers = {'Content-Type': 'application/json'}
        request = HTTPRequest(
            method='POST', url=self.url, headers=headers,
            # Maximum execution duration per request is 300 seconds
            request_timeout=10 * 60,
            body=json.dumps(payload)
        )
        self.__sign_request(request)
        response = await self.client.fetch(request)
        error = response.headers.get('X-Amz-Function-Error', None)
        body = json.loads(response.body)
        if error:
            if 'errorType' in body:
                error = '{0} {1}'.format(error, body['errorType'])
            raise LambdaCallError(error_type=error,
                                  message=body.get('errorMessage'),
                                  trace=body.get('stackTrace'))
        return body<|MERGE_RESOLUTION|>--- conflicted
+++ resolved
@@ -43,26 +43,14 @@
 
         Usage example:
 
-<<<<<<< HEAD
-=======
-          _ioloop = ioloop.IOLoop.instance()
-
->>>>>>> 13a2d6e7
           async def request():
             credentials = Credentials(access_key=<access_key>,
                                       secret_key=<secret_key>)
             payload = {'input_bucket': 'bucket', ...}
             service = Lambda('some-service', credentials, <region>)
             result = await service(payload)
-<<<<<<< HEAD
 
           ioloop.IOLoop.instance().run_sync(request)
-=======
-            _ioloop.stop()
-
-          _ioloop.add_callback(request)
-          _ioloop.start()
->>>>>>> 13a2d6e7
 
         :param name: Name of the AWS Lambda function.
         :param credentials: AWS credentials.
